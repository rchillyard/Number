--- conflicted
+++ resolved
@@ -157,18 +157,10 @@
     val q = x.simplify
     q shouldBe Number.one
   }
-<<<<<<< HEAD
   // FIXME Caused by July 1st commit
   ignore should "cancel multiplication and division" in {
     val x = Number.e * 2 / 2
     val q = x.simplify
-=======
-  // FIXME used to work before we changed the rules about "isExact"
-  ignore should "cancel multiplication and division" in {
-    val z = Number.e * 2
-    val x = z / 2
-    val q: Expression = x.simplify
->>>>>>> 1a139e0c
     q shouldBe Number.e
   }
 
