--- conflicted
+++ resolved
@@ -59,14 +59,9 @@
   }
 
   it should "be 3 when added to one by explicit function" in {
-<<<<<<< HEAD
-//        val lr = fuzz2 map Named("add Rat.1",{ x => x+Fuzzy.one })
-//        lr.get shouldBe (Fuzzy.one*3)
-=======
     //val lr = fuzz2 map Named("add Rat.1",{ x => x + Fuzzy.one })
-    val lr = fuzz2 map Named("add Rat.1",{ x: Fuzzy => Fuzzy.sum(x, Fuzzy.one) })  //fixed
-    lr.get shouldBe (Fuzzy.one*3)
->>>>>>> a5ee583f
+    val lr = fuzz2 map Named("add Rat.1", { x: Fuzzy => Fuzzy.sum(x, Fuzzy.one) })  //fixed
+    lr.get shouldBe (Fuzzy.one * 3)
   }
 
   "fuzzy for comprehension" should "give 4" in {
@@ -74,15 +69,9 @@
     z.get should be(Exact(4))
   }
 
-<<<<<<< HEAD
-  behavior of "fuzzy composition"
-  it should "work" in {
-    val p = fuzz1.map(ExpDifferentiable[Fuzzy]())
-=======
   behavior of "fuzzy composition" //fixed
   it should "work" in {
     val p = fuzz1.map(ExpDifferentiable[Fuzzy]()(Fuzzy.FuzzyNumeric))
->>>>>>> a5ee583f
     println(s"p: $p")
     val z = p.get
     println(s"p.get: $z")
@@ -98,18 +87,12 @@
     p.get shouldBe Bounded(2.7182818284590455, 1E-3)
   }
 
-<<<<<<< HEAD
-  it should "give 8" in {
-//      val z = for (x <- fuzz2; y <- fuzz4 ) yield x.y
-//      z.get should be (Exact(8))
-=======
   // TODO understand why this would ever have worked!
   // fuzz2 = LazyFuzzy(1, Product(2))
   // fuzz4 = fuzz2 map fuzzSquare
   ignore should "give 8" in {
-    val z = for (x <- fuzz2; y <- fuzz4 ) yield x.power(y)
-    z.get should be (Exact(8))
->>>>>>> a5ee583f
+    val z = for (x <- fuzz2; y <- fuzz4) yield x.power(y)
+    z.get should be(Exact(8))
   }
 
 }