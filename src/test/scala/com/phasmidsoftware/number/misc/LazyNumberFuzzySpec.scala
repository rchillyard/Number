--- conflicted
+++ resolved
@@ -82,18 +82,9 @@
     p.get shouldBe Bounded(2.7182818284590455, 1E-3)
   }
 
-<<<<<<< HEAD
-  // TODO understand why this would ever have worked!
-  // fuzz2 = LazyFuzzy(1, Product(2))
-  // fuzz4 = fuzz2 map fuzzSquare
-  ignore should "give 8" in {
-    val z = for (x <- fuzz2; y <- fuzz4) yield x.power(y)
-    z.get should be(Exact(8))
-=======
   it should "give 8" in {
     val z = for (x <- fuzz2; y <- fuzz4 ) yield FuzzyNumeric.times(x, y)
     z.get should be (Exact(8))
->>>>>>> c858ccac
   }
 
 }